# Copyright (c) Facebook, Inc. and its affiliates. All Rights Reserved.
"""Centralized catalog of paths."""

import os
from copy import deepcopy

class DatasetCatalog(object):
    DATA_DIR = "datasets"
    DATASETS = {
        "coco_2017_train": {
            "img_dir": "coco/train2017",
            "ann_file": "coco/annotations/instances_train2017.json"
        },
        "coco_2017_val": {
            "img_dir": "coco/val2017",
            "ann_file": "coco/annotations/instances_val2017.json"
        },
        "coco_2014_train": {
            "img_dir": "coco/train2014",
            "ann_file": "coco/annotations/instances_train2014.json"
        },
        "coco_2014_val": {
            "img_dir": "coco/val2014",
            "ann_file": "coco/annotations/instances_val2014.json"
        },
        "coco_2014_minival": {
            "img_dir": "coco/val2014",
            "ann_file": "coco/annotations/instances_minival2014.json"
        },
        "coco_2014_valminusminival": {
            "img_dir": "coco/val2014",
            "ann_file": "coco/annotations/instances_valminusminival2014.json"
        },
        "keypoints_coco_2014_train": {
            "img_dir": "coco/train2014",
            "ann_file": "coco/annotations/person_keypoints_train2014.json",
        },
        "keypoints_coco_2014_val": {
            "img_dir": "coco/val2014",
            "ann_file": "coco/annotations/person_keypoints_val2014.json"
        },
        "keypoints_coco_2014_minival": {
            "img_dir": "coco/val2014",
            "ann_file": "coco/annotations/person_keypoints_minival2014.json",
        },
        "keypoints_coco_2014_valminusminival": {
            "img_dir": "coco/val2014",
            "ann_file": "coco/annotations/person_keypoints_valminusminival2014.json",
        },
        "voc_2007_train": {
            "data_dir": "voc/VOC2007",
            "split": "train"
        },
        "voc_2007_train_cocostyle": {
            "img_dir": "voc/VOC2007/JPEGImages",
            "ann_file": "voc/VOC2007/Annotations/pascal_train2007.json"
        },
        "voc_2007_val": {
            "data_dir": "voc/VOC2007",
            "split": "val"
        },
        "voc_2007_val_cocostyle": {
            "img_dir": "voc/VOC2007/JPEGImages",
            "ann_file": "voc/VOC2007/Annotations/pascal_val2007.json"
        },
        "voc_2007_test": {
            "data_dir": "voc/VOC2007",
            "split": "test"
        },
        "voc_2007_test_cocostyle": {
            "img_dir": "voc/VOC2007/JPEGImages",
            "ann_file": "voc/VOC2007/Annotations/pascal_test2007.json"
        },
        "voc_2012_train": {
            "data_dir": "voc/VOC2012",
            "split": "train"
        },
        "voc_2012_train_cocostyle": {
            "img_dir": "voc/VOC2012/JPEGImages",
            "ann_file": "voc/VOC2012/Annotations/pascal_train2012.json"
        },
        "voc_2012_val": {
            "data_dir": "voc/VOC2012",
            "split": "val"
        },
        "voc_2012_val_cocostyle": {
            "img_dir": "voc/VOC2012/JPEGImages",
            "ann_file": "voc/VOC2012/Annotations/pascal_val2012.json"
        },
        "voc_2012_test": {
            "data_dir": "voc/VOC2012",
            "split": "test"
            # PASCAL VOC2012 doesn't made the test annotations available, so there's no json annotation
        },

        ##############################################
        # These ones are deprecated, should be removed
        "cityscapes_fine_instanceonly_seg_train_cocostyle": {
            "img_dir": "cityscapes/images",
            "ann_file": "cityscapes/annotations/instancesonly_filtered_gtFine_train.json"
        },
        "cityscapes_fine_instanceonly_seg_val_cocostyle": {
            "img_dir": "cityscapes/images",
            "ann_file": "cityscapes/annotations/instancesonly_filtered_gtFine_val.json"
        },
        "cityscapes_fine_instanceonly_seg_test_cocostyle": {
            "img_dir": "cityscapes/images",
            "ann_file": "cityscapes/annotations/instancesonly_filtered_gtFine_test.json"
        },
        ##############################################

        "cityscapes_poly_instance_train": {
            "img_dir": "cityscapes/leftImg8bit/",
            "ann_dir": "cityscapes/gtFine/",
            "split": "train",
            "mode": "poly",
        },
        "cityscapes_poly_instance_val": {
            "img_dir": "cityscapes/leftImg8bit",
            "ann_dir": "cityscapes/gtFine",
            "split": "val",
            "mode": "poly",
        },
        "cityscapes_poly_instance_minival": {
            "img_dir": "cityscapes/leftImg8bit",
            "ann_dir": "cityscapes/gtFine",
            "split": "val",
            "mode": "poly",
            "mini": 10,
        },
        "cityscapes_mask_instance_train": {
            "img_dir": "cityscapes/leftImg8bit/",
            "ann_dir": "cityscapes/gtFine/",
            "split": "train",
            "mode": "mask",
        },
        "cityscapes_mask_instance_val": {
            "img_dir": "cityscapes/leftImg8bit",
            "ann_dir": "cityscapes/gtFine",
            "split": "val",
            "mode": "mask",
        },
        "cityscapes_mask_instance_minival": {
            "img_dir": "cityscapes/leftImg8bit",
            "ann_dir": "cityscapes/gtFine",
            "split": "val",
            "mode": "mask",
            "mini": 10,
        },
    }

    @staticmethod
    def get(name):
        if "coco" in name:
            data_dir = DatasetCatalog.DATA_DIR
            attrs = DatasetCatalog.DATASETS[name]
            args = dict(
                root=os.path.join(data_dir, attrs["img_dir"]),
                ann_file=os.path.join(data_dir, attrs["ann_file"]),
            )
            return dict(
                factory="COCODataset",
                args=args,
            )
        elif "voc" in name:
            data_dir = DatasetCatalog.DATA_DIR
            attrs = DatasetCatalog.DATASETS[name]
            args = dict(
                data_dir=os.path.join(data_dir, attrs["data_dir"]),
                split=attrs["split"],
            )
            return dict(
                factory="PascalVOCDataset",
                args=args,
            )
<<<<<<< HEAD
        elif name == 'tabletop_object_dataset_rgb':
            # this stuff is hard-coded
            return dict(
                factory="Tabletop_Object_Dataset_RGB",
                args={},
            )
        elif name == 'tabletop_object_dataset_depth':
            # this stuff is hard-coded
            return dict(
                factory="Tabletop_Object_Dataset_Depth",
                args={},
            )
        elif name == 'tabletop_object_dataset_rgbd':
            # this stuff is hard-coded
            return dict(
                factory="Tabletop_Object_Dataset_RGBD",
                args={},
            )
=======
        elif "cityscapes" in name:
            data_dir = DatasetCatalog.DATA_DIR
            attrs = deepcopy(DatasetCatalog.DATASETS[name])
            attrs["img_dir"] = os.path.join(data_dir, attrs["img_dir"])
            attrs["ann_dir"] = os.path.join(data_dir, attrs["ann_dir"])
            return dict(factory="CityScapesDataset", args=attrs)
>>>>>>> 57eec25b
        raise RuntimeError("Dataset not available: {}".format(name))


class ModelCatalog(object):
    S3_C2_DETECTRON_URL = "https://dl.fbaipublicfiles.com/detectron"
    C2_IMAGENET_MODELS = {
        "MSRA/R-50": "ImageNetPretrained/MSRA/R-50.pkl",
        "MSRA/R-50-GN": "ImageNetPretrained/47261647/R-50-GN.pkl",
        "MSRA/R-101": "ImageNetPretrained/MSRA/R-101.pkl",
        "MSRA/R-101-GN": "ImageNetPretrained/47592356/R-101-GN.pkl",
        "FAIR/20171220/X-101-32x8d": "ImageNetPretrained/20171220/X-101-32x8d.pkl",
    }

    C2_DETECTRON_SUFFIX = "output/train/{}coco_2014_train%3A{}coco_2014_valminusminival/generalized_rcnn/model_final.pkl"
    C2_DETECTRON_MODELS = {
        "35857197/e2e_faster_rcnn_R-50-C4_1x": "01_33_49.iAX0mXvW",
        "35857345/e2e_faster_rcnn_R-50-FPN_1x": "01_36_30.cUF7QR7I",
        "35857890/e2e_faster_rcnn_R-101-FPN_1x": "01_38_50.sNxI7sX7",
        "36761737/e2e_faster_rcnn_X-101-32x8d-FPN_1x": "06_31_39.5MIHi1fZ",
        "35858791/e2e_mask_rcnn_R-50-C4_1x": "01_45_57.ZgkA7hPB",
        "35858933/e2e_mask_rcnn_R-50-FPN_1x": "01_48_14.DzEQe4wC",
        "35861795/e2e_mask_rcnn_R-101-FPN_1x": "02_31_37.KqyEK4tT",
        "36761843/e2e_mask_rcnn_X-101-32x8d-FPN_1x": "06_35_59.RZotkLKI",
        "37129812/e2e_mask_rcnn_X-152-32x8d-FPN-IN5k_1.44x": "09_35_36.8pzTQKYK",
        # keypoints
        "37697547/e2e_keypoint_rcnn_R-50-FPN_1x": "08_42_54.kdzV35ao"
    }

    @staticmethod
    def get(name):
        if name.startswith("Caffe2Detectron/COCO"):
            return ModelCatalog.get_c2_detectron_12_2017_baselines(name)
        if name.startswith("ImageNetPretrained"):
            return ModelCatalog.get_c2_imagenet_pretrained(name)
        raise RuntimeError("model not present in the catalog {}".format(name))

    @staticmethod
    def get_c2_imagenet_pretrained(name):
        prefix = ModelCatalog.S3_C2_DETECTRON_URL
        name = name[len("ImageNetPretrained/"):]
        name = ModelCatalog.C2_IMAGENET_MODELS[name]
        url = "/".join([prefix, name])
        return url

    @staticmethod
    def get_c2_detectron_12_2017_baselines(name):
        # Detectron C2 models are stored following the structure
        # prefix/<model_id>/2012_2017_baselines/<model_name>.yaml.<signature>/suffix
        # we use as identifiers in the catalog Caffe2Detectron/COCO/<model_id>/<model_name>
        prefix = ModelCatalog.S3_C2_DETECTRON_URL
        dataset_tag = "keypoints_" if "keypoint" in name else ""
        suffix = ModelCatalog.C2_DETECTRON_SUFFIX.format(dataset_tag, dataset_tag)
        # remove identification prefix
        name = name[len("Caffe2Detectron/COCO/"):]
        # split in <model_id> and <model_name>
        model_id, model_name = name.split("/")
        # parsing to make it match the url address from the Caffe2 models
        model_name = "{}.yaml".format(model_name)
        signature = ModelCatalog.C2_DETECTRON_MODELS[name]
        unique_name = ".".join([model_name, signature])
        url = "/".join([prefix, model_id, "12_2017_baselines", unique_name, suffix])
        return url<|MERGE_RESOLUTION|>--- conflicted
+++ resolved
@@ -173,7 +173,6 @@
                 factory="PascalVOCDataset",
                 args=args,
             )
-<<<<<<< HEAD
         elif name == 'tabletop_object_dataset_rgb':
             # this stuff is hard-coded
             return dict(
@@ -192,14 +191,6 @@
                 factory="Tabletop_Object_Dataset_RGBD",
                 args={},
             )
-=======
-        elif "cityscapes" in name:
-            data_dir = DatasetCatalog.DATA_DIR
-            attrs = deepcopy(DatasetCatalog.DATASETS[name])
-            attrs["img_dir"] = os.path.join(data_dir, attrs["img_dir"])
-            attrs["ann_dir"] = os.path.join(data_dir, attrs["ann_dir"])
-            return dict(factory="CityScapesDataset", args=attrs)
->>>>>>> 57eec25b
         raise RuntimeError("Dataset not available: {}".format(name))
 
 
